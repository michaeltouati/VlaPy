--- conflicted
+++ resolved
@@ -50,11 +50,7 @@
 
     exp_id = mlflow.set_experiment(name)
 
-<<<<<<< HEAD
-    with mlflow.start_run(run_name="leapfrog-vdfdx*2"):
-=======
     with mlflow.start_run(experiment_id=exp_id) as run:
->>>>>>> 50b8c41a
         with tempfile.TemporaryDirectory() as temp_path:
             # Initialize loop parameters
             steps_in_loop = int(all_params["backend"]["max_doubles_per_file"]) // (
@@ -94,16 +90,6 @@
                 rules_to_store_f=diagnostics.rules_to_store_f,
             )
 
-<<<<<<< HEAD
-            # Time Loop
-            for it in tqdm(range(nt)):
-                # e, f = step.full_PEFRL_ps_step(
-                #     f, x, kx, one_over_kx, v, kv, dv, t[it], dt, e, driver_function
-                # )
-
-                e, f = step.full_leapfrog_ps_step(
-                    f, x, kx, one_over_kx, v, kv, dv, t[it], dt, e, driver_function
-=======
             # TODO: Could support resume here
             it_start = 0
 
@@ -128,7 +114,6 @@
                     temp_storage=sim_config,
                     driver_array=driver_array,
                     time_array=time_array,
->>>>>>> 50b8c41a
                 )
 
                 # Perform a batched data update with the lower level loop output
