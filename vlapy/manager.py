--- conflicted
+++ resolved
@@ -116,85 +116,6 @@
     mlflow.set_experiment(name)
 
     with mlflow.start_run():
-<<<<<<< HEAD
-        # Log desired parameters
-        params_to_log_dict = {}
-        for param in diagnostics.params_to_log:
-            if param in ["a0", "k0", "w0"]:
-                params_to_log_dict[param] = pulse_dictionary["first pulse"][param]
-            else:
-                params_to_log_dict[param] = all_params[param]
-
-        mlflow.log_params(params_to_log_dict)
-
-        # Initialize machinery
-        nx = all_params["nx"]
-        nv = all_params["nv"]
-        nu = all_params["nu"]
-        tmax = all_params["tmax"]
-        nt = all_params["nt"]
-
-        # Distribution function
-        f = step.initialize(nx, nv)
-
-        # Spatial Grid
-        # Fixed to single wavenumber domains
-        xmax = all_params["xmax"]
-        xmin = all_params["xmin"]
-        dx = (xmax - xmin) / nx
-        x = np.linspace(xmin + dx / 2.0, xmax - dx / 2.0, nx)
-        kx = np.fft.fftfreq(x.size, d=dx) * 2.0 * np.pi
-        one_over_kx = np.zeros_like(kx)
-        one_over_kx[1:] = 1.0 / kx[1:]
-
-        # Velocity grid
-        vmax = all_params["vmax"]
-        dv = 2 * vmax / nv
-        v = np.linspace(-vmax + dv / 2.0, vmax - dv / 2.0, nv)
-        kv = np.fft.fftfreq(v.size, d=dv) * 2.0 * np.pi
-
-        t = np.linspace(0, tmax, nt)
-        dt = t[1] - t[0]
-
-        def driver_function(x, tt):
-            total_field = np.zeros_like(x)
-
-            for this_pulse in list(pulse_dictionary.keys()):
-                kk = pulse_dictionary[this_pulse]["k0"]
-                ww = pulse_dictionary[this_pulse]["w0"]
-
-                envelope = get_pulse_coefficient(
-                    pulse_profile_dictionary=pulse_dictionary[this_pulse], tt=tt
-                )
-
-                if np.abs(envelope) > 0.0:
-                    total_field += envelope * np.cos(kk * x - ww * tt)
-
-            return total_field
-
-        e = field.get_total_electric_field(
-            driver_function(x=x, tt=t[0]), f=f, dv=dv, one_over_kx=one_over_kx
-        )
-
-        # Storage
-        temp_path = os.path.join(os.getcwd(), "temp-" + str(uuid.uuid4())[-6:])
-        os.makedirs(temp_path, exist_ok=True)
-        storage_manager = storage.StorageManager(
-            x, v, t, temp_path, store_f=diagnostics.f_rules
-        )
-        storage_manager.write_parameters_to_file(all_params, "all_parameters")
-        storage_manager.write_parameters_to_file(pulse_dictionary, "pulses")
-
-        # Matrix representing collision operator
-        leftside = lenard_bernstein.make_philharmonic_matrix(
-            vax=v, nv=nv, nu=nu, dt=dt, dv=dv, v0=1.0
-        )
-
-        # Time Loop
-        for it in tqdm(range(nt)):
-            e, f = step.full_PEFRL_ps_step(
-                f, x, kx, one_over_kx, v, kv, dv, t[it], dt, e, driver_function
-=======
         with tempfile.TemporaryDirectory() as temp_path:
             # Log desired parameters
             params_to_log_dict = {}
@@ -222,6 +143,8 @@
             dx = (xmax - xmin) / nx
             x = np.linspace(xmin + dx / 2.0, xmax - dx / 2.0, nx)
             kx = np.fft.fftfreq(x.size, d=dx) * 2.0 * np.pi
+            one_over_kx = np.zeros_like(kx)
+            one_over_kx[1:] = 1.0 / kx[1:]
 
             # Velocity grid
             vmax = all_params["vmax"]
@@ -249,8 +172,7 @@
                 return total_field
 
             e = field.get_total_electric_field(
-                driver_function(x=x, tt=t[0]), f=f, dv=dv, kx=kx
->>>>>>> d969b18f
+                driver_function(x=x, tt=t[0]), f=f, dv=dv, one_over_kx=one_over_kx
             )
 
             # Storage
@@ -268,7 +190,7 @@
             # Time Loop
             for it in tqdm(range(nt)):
                 e, f = step.full_PEFRL_ps_step(
-                    f, x, kx, v, kv, dv, t[it], dt, e, driver_function
+                    f, x, kx, one_over_kx, v, kv, dv, t[it], dt, e, driver_function
                 )
 
                 if nu > 0.0:
